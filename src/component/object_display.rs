--- conflicted
+++ resolved
@@ -1,12 +1,8 @@
-<<<<<<< HEAD
-use crate::ir::ObjectKind;
-=======
 use std::sync::{Arc, Mutex};
 
 use ratatui::text::Text;
 
 use crate::ir::{Function, Global, Project, Type};
->>>>>>> 7578b721
 
 use super::Renderable;
 
